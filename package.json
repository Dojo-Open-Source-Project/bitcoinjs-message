{
  "name": "bitcoinjs-message",
  "version": "2.0.0",
  "description": "bitcoinjs-message",
  "keywords": [
    "bitcoinjs-message",
    "bitcoin"
  ],
  "homepage": "https://github.com/bitcoinjs/bitcoinjs-message",
  "bugs": {
    "url": "https://github.com/bitcoinjs/bitcoinjs-message/issues"
  },
  "license": "MIT",
  "files": [
    "index.js"
  ],
  "main": "./index.js",
  "repository": {
    "type": "git",
    "url": "https://github.com/bitcoinjs/bitcoinjs-message.git"
  },
  "scripts": {
    "coverage": "nyc tape test/*.js",
    "prepublish": "npm run test",
    "standard": "standard",
    "test": "npm run standard && npm run unit",
    "unit": "tape test/*.js"
  },
  "dependencies": {
<<<<<<< HEAD
    "bs58check": "^2.1.2",
=======
    "bech32": "^1.1.3",
    "bs58check": "^2.0.2",
>>>>>>> 3ea2d146
    "buffer-equals": "^1.0.3",
    "create-hash": "^1.1.2",
    "secp256k1": "^3.0.1",
    "varuint-bitcoin": "^1.0.1"
  },
  "devDependencies": {
    "bigi": "^1.4.1",
    "bitcoinjs-lib": "^3.2.0",
    "nyc": "^11.2.1",
    "standard": "*",
    "tape": "^4.5.1"
  },
  "engines": {
    "node": ">=0.10"
  }
}<|MERGE_RESOLUTION|>--- conflicted
+++ resolved
@@ -27,12 +27,8 @@
     "unit": "tape test/*.js"
   },
   "dependencies": {
-<<<<<<< HEAD
+    "bech32": "^1.1.3",
     "bs58check": "^2.1.2",
-=======
-    "bech32": "^1.1.3",
-    "bs58check": "^2.0.2",
->>>>>>> 3ea2d146
     "buffer-equals": "^1.0.3",
     "create-hash": "^1.1.2",
     "secp256k1": "^3.0.1",
